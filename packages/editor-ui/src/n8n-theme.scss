@import "./n8n-theme-variables";

@import "~n8n-design-system/theme/dist/index.css";

body {
	background-color: $--custom-node-view-background;
}

.clickable {
	cursor: pointer;
}
.primary-color {
	color: $--color-primary;
}
.text-light {
	color: $--custom-font-light;
	font-weight: 400;
}
.text-very-light {
	color: $--custom-font-very-light;
	font-weight: 400;
}

.el-dialog {
	border: var(--border-base);
	box-shadow: 0px 6px 16px rgb(68 28 23 / 6%);
	border-radius: 8px;

	@media (max-height: 1050px) {
		margin: 4em auto !important;
	}

	@media (max-height: 930px) {
		margin: 1em auto !important;
	}
	&.classic {
		.el-dialog__header {
			padding: 15px 20px;
		}

		.el-dialog__headerbtn {
			position: absolute;
			top: 0;
			right: -50px;
			color: #fff;
			background-color: $--custom-table-background-main;
			border-radius: 0 18px 18px 0;
			z-index: 110;
			font-size: 1.7em;
			text-align: center;
			line-height: 30px;
			height: 50px;
			width: 50px;
			.el-dialog__close {
				color: #fff;
				font-weight: 400;
			}
			.el-dialog__close:hover {
				transform: scale(1.2);
			}
		}
		.el-dialog__body {
			color: $--custom-dialog-text-color;
			padding: 0 20px 20px 20px;
		}
		.el-dialog__title {
			color: $--custom-dialog-text-color;
		}
	}
}

.el-message-box {
	background-color: $--custom-dialog-background;
	border: none;
	.el-message-box__headerbtn {
		.el-message-box__close {
			color: $--custom-dialog-text-color;
		}
	}
	.el-message-box__content,
	.el-message-box__title {
		color: $--custom-dialog-text-color;
	}
}

<<<<<<< HEAD
=======

// Menu
.el-menu--vertical,
.el-menu {
	border: none;
	font-size: 14px;

	.el-menu--collapse {
		width: 75px;
	}

	.el-menu--popup,
	.el-menu--inline {
		font-size: 0.9em;
		li.el-menu-item {
			height: 35px;
			line-height: 35px;
			color: $--custom-dialog-text-color;
		}
	}

	.el-menu-item,
	.el-submenu__title {
		color: $--color-primary;
		font-size: 1.2em;
		.el-submenu__icon-arrow {
			color: $--color-primary;
			font-weight: 800;
			font-size: 1em;
		}
		.svg-inline--fa {
			position: relative;
			right: -3px;
		}
		.item-title {
			position: absolute;
			left: 73px;
		}
		.item-title-root {
			position: absolute;
			left: 60px;
			top: 1px;
		}

		&:hover, &:focus {
			background-color: #fff0ef;
		}
	}
}
.el-menu--vertical {
	.el-menu-item {
		.item-title {
			position: absolute;
			left: 55px;
		}
	}
}


>>>>>>> aa60ecb4
// Notification Message
.el-message p {
	line-height: 1.5em;
}

// Table
.el-table {
	thead th {
		color: #fff;
		background-color: $--custom-table-background-main;
	}
	tr {
		color: #555;

		td {
			border: none;
		}
	}
	.tr {
		color: #555;
	}
}
.el-table--striped {
	.el-table__body {
		tr.el-table__row--striped {
			background-color: $--custom-table-background-stripe-color;
			td {
				background: none;
			}
		}
		tr.el-table__row:hover,
		tr.el-table__row:hover > td {
			background-color: $--custom-table-background-hover-color;
		}
	}
}

// Transfer list (nodes)
.el-transfer {
	.el-transfer-panel {
		background-color: $--custom-input-background;
		// border: 1px solid #404040;
		border: none;
		border-radius: 10px;
		padding: 1em;

		.el-transfer-panel__header {
			background: none;
		}
	}
	.el-transfer__buttons button {
		border: 2px solid $--color-primary;
	}
	.el-transfer__buttons button.is-disabled {
		border: 2px solid #aaa;
		background-color: #fff;
	}
}

// Tabs
.type-selector:focus,
.el-tabs__header:focus,
.el-tabs__nav-wrap:focus,
.el-tabs__nav-scroll:focus,
.el-tabs__nav:focus {
	outline: none;
}
.el-tabs__item {
	color: #555;
}
.el-tabs__item.is-active {
	font-weight: bold;
}


// Loading Indicator
.el-loading-mask {
	background-color: #fff;
	opacity: 0.8;
}


// Pagination
.el-pager li,
.el-pagination .btn-prev,
.el-pagination .btn-next {
	background: none;
	color: #555;
}
.el-pagination button:disabled {
	background: none;
	color: $--custom-input-background-disabled;
}
.el-pager li.btn-quicknext,
.el-pager li.btn-quickprev {
	color: #555;
}

// Notification
.el-notification {
	border-radius: 0;
	border: none;
}

.el-notification__content {
	text-align: left;
}


.tags-container {
	.el-tag {
		color: $--tag-text-color;
		font-size: 12px;
		background-color: $--tag-background-color;
		border-radius: 12px;
		height: auto;
		border-color: $--tag-background-color;
		font-weight: 400;

		.el-icon-close {
			color: $--tag-background-color;
			background-color: $--tag-close-background-color !important;
			max-height: 15px;
			max-width: 15px;
			margin-right: 6px;

			&:hover {
				background-color: $--tag-close-background-hover-color !important;
			}
		}
	}
}
<|MERGE_RESOLUTION|>--- conflicted
+++ resolved
@@ -83,68 +83,6 @@
 	}
 }
 
-<<<<<<< HEAD
-=======
-
-// Menu
-.el-menu--vertical,
-.el-menu {
-	border: none;
-	font-size: 14px;
-
-	.el-menu--collapse {
-		width: 75px;
-	}
-
-	.el-menu--popup,
-	.el-menu--inline {
-		font-size: 0.9em;
-		li.el-menu-item {
-			height: 35px;
-			line-height: 35px;
-			color: $--custom-dialog-text-color;
-		}
-	}
-
-	.el-menu-item,
-	.el-submenu__title {
-		color: $--color-primary;
-		font-size: 1.2em;
-		.el-submenu__icon-arrow {
-			color: $--color-primary;
-			font-weight: 800;
-			font-size: 1em;
-		}
-		.svg-inline--fa {
-			position: relative;
-			right: -3px;
-		}
-		.item-title {
-			position: absolute;
-			left: 73px;
-		}
-		.item-title-root {
-			position: absolute;
-			left: 60px;
-			top: 1px;
-		}
-
-		&:hover, &:focus {
-			background-color: #fff0ef;
-		}
-	}
-}
-.el-menu--vertical {
-	.el-menu-item {
-		.item-title {
-			position: absolute;
-			left: 55px;
-		}
-	}
-}
-
-
->>>>>>> aa60ecb4
 // Notification Message
 .el-message p {
 	line-height: 1.5em;
