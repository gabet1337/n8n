/* eslint-disable @typescript-eslint/no-explicit-any */
/* eslint-disable import/no-extraneous-dependencies */
/* eslint-disable import/no-cycle */
// eslint-disable-next-line import/no-extraneous-dependencies
// eslint-disable-next-line max-classes-per-file
import * as express from 'express';
import * as FormData from 'form-data';
import { URLSearchParams } from 'url';
import { IDeferredPromise } from './DeferredPromise';
import { Workflow } from './Workflow';
import { WorkflowHooks } from './WorkflowHooks';
import { WorkflowOperationError } from './WorkflowErrors';
import { NodeApiError, NodeOperationError } from './NodeErrors';

export type IAllExecuteFunctions =
	| IExecuteFunctions
	| IExecuteSingleFunctions
	| IHookFunctions
	| ILoadOptionsFunctions
	| IPollFunctions
	| ITriggerFunctions
	| IWebhookFunctions;

export interface IBinaryData {
	[key: string]: string | undefined;
	data: string;
	mimeType: string;
	fileName?: string;
	directory?: string;
	fileExtension?: string;
}

export interface IOAuth2Options {
	includeCredentialsOnRefreshOnBody?: boolean;
	property?: string;
	tokenType?: string;
	keepBearer?: boolean;
	tokenExpiredStatusCode?: number;
}

export interface IConnection {
	// The node the connection is to
	node: string;

	// The type of the input on destination node (for example "main")
	type: string;

	// The output/input-index of destination node (if node has multiple inputs/outputs of the same type)
	index: number;
}

export type ExecutionError = WorkflowOperationError | NodeOperationError | NodeApiError;

// Get used to gives nodes access to credentials
export interface IGetCredentials {
	get(type: string, id: string | null): Promise<ICredentialsEncrypted>;
}

export abstract class ICredentials {
	id?: string;

	name: string;

	type: string;

	data: string | undefined;

	nodesAccess: ICredentialNodeAccess[];

	constructor(
		nodeCredentials: INodeCredentialsDetails,
		type: string,
		nodesAccess: ICredentialNodeAccess[],
		data?: string,
	) {
		// eslint-disable-next-line @typescript-eslint/prefer-nullish-coalescing
		this.id = nodeCredentials.id || undefined;
		this.name = nodeCredentials.name;
		this.type = type;
		this.nodesAccess = nodesAccess;
		this.data = data;
	}

	abstract getData(encryptionKey: string, nodeType?: string): ICredentialDataDecryptedObject;

	abstract getDataKey(key: string, encryptionKey: string, nodeType?: string): CredentialInformation;

	abstract getDataToSave(): ICredentialsEncrypted;

	abstract hasNodeAccess(nodeType: string): boolean;

	abstract setData(data: ICredentialDataDecryptedObject, encryptionKey: string): void;

	abstract setDataKey(key: string, data: CredentialInformation, encryptionKey: string): void;
}

// Defines which nodes are allowed to access the credentials and
// when that access got grented from which user
export interface ICredentialNodeAccess {
	nodeType: string;
	user?: string;
	date?: Date;
}

export interface ICredentialsDecrypted {
	id: string | number;
	name: string;
	type: string;
	nodesAccess: ICredentialNodeAccess[];
	data?: ICredentialDataDecryptedObject;
}

export interface ICredentialsEncrypted {
	id?: string | number;
	name: string;
	type: string;
	nodesAccess: ICredentialNodeAccess[];
	data?: string;
}

export interface ICredentialsExpressionResolveValues {
	connectionInputData: INodeExecutionData[];
	itemIndex: number;
	node: INode;
	runExecutionData: IRunExecutionData | null;
	runIndex: number;
	workflow: Workflow;
}

export abstract class ICredentialsHelper {
	encryptionKey: string;

	constructor(encryptionKey: string) {
		this.encryptionKey = encryptionKey;
	}

	abstract getCredentials(
		nodeCredentials: INodeCredentialsDetails,
		type: string,
	): Promise<ICredentials>;

	abstract getDecrypted(
		nodeCredentials: INodeCredentialsDetails,
		type: string,
		mode: WorkflowExecuteMode,
		raw?: boolean,
		expressionResolveValues?: ICredentialsExpressionResolveValues,
	): Promise<ICredentialDataDecryptedObject>;

	abstract updateCredentials(
		nodeCredentials: INodeCredentialsDetails,
		type: string,
		data: ICredentialDataDecryptedObject,
	): Promise<void>;
}

export interface ICredentialType {
	name: string;
	displayName: string;
	icon?: string;
	extends?: string[];
	properties: INodeProperties[];
	documentationUrl?: string;
	__overwrittenProperties?: string[];
}

export interface ICredentialTypes {
	credentialTypes?: {
		[key: string]: ICredentialType;
	};
	init(credentialTypes?: { [key: string]: ICredentialType }): Promise<void>;
	getAll(): ICredentialType[];
	getByName(credentialType: string): ICredentialType;
}

// The way the credentials get saved in the database (data encrypted)
export interface ICredentialData {
	id?: string;
	name: string;
	data: string; // Contains the access data as encrypted JSON string
	nodesAccess: ICredentialNodeAccess[];
}

// The encrypted credentials which the nodes can access
export type CredentialInformation = string | number | boolean | IDataObject;

// The encrypted credentials which the nodes can access
export interface ICredentialDataDecryptedObject {
	[key: string]: CredentialInformation;
}

// First array index: The output/input-index (if node has multiple inputs/outputs of the same type)
// Second array index: The different connections (if one node is connected to multiple nodes)
export type NodeInputConnections = IConnection[][];

export interface INodeConnections {
	// Input name
	[key: string]: NodeInputConnections;
}

export interface IConnections {
	// Node name
	[key: string]: INodeConnections;
}

export type GenericValue = string | object | number | boolean | undefined | null;

export interface IDataObject {
	[key: string]: GenericValue | IDataObject | GenericValue[] | IDataObject[];
}

// export type IExecuteResponsePromiseData = IDataObject;
export type IExecuteResponsePromiseData = IDataObject | IN8nHttpFullResponse;

export interface INodeTypeNameVersion {
	name: string;
	version: number;
}

export interface IGetExecutePollFunctions {
	(
		workflow: Workflow,
		node: INode,
		additionalData: IWorkflowExecuteAdditionalData,
		mode: WorkflowExecuteMode,
		activation: WorkflowActivateMode,
	): IPollFunctions;
}

export interface IGetExecuteTriggerFunctions {
	(
		workflow: Workflow,
		node: INode,
		additionalData: IWorkflowExecuteAdditionalData,
		mode: WorkflowExecuteMode,
		activation: WorkflowActivateMode,
	): ITriggerFunctions;
}

export interface IGetExecuteFunctions {
	(
		workflow: Workflow,
		runExecutionData: IRunExecutionData,
		runIndex: number,
		connectionInputData: INodeExecutionData[],
		inputData: ITaskDataConnections,
		node: INode,
		additionalData: IWorkflowExecuteAdditionalData,
		mode: WorkflowExecuteMode,
	): IExecuteFunctions;
}

export interface IGetExecuteSingleFunctions {
	(
		workflow: Workflow,
		runExecutionData: IRunExecutionData,
		runIndex: number,
		connectionInputData: INodeExecutionData[],
		inputData: ITaskDataConnections,
		node: INode,
		itemIndex: number,
		additionalData: IWorkflowExecuteAdditionalData,
		mode: WorkflowExecuteMode,
	): IExecuteSingleFunctions;
}

export interface IGetExecuteHookFunctions {
	(
		workflow: Workflow,
		node: INode,
		additionalData: IWorkflowExecuteAdditionalData,
		mode: WorkflowExecuteMode,
		activation: WorkflowActivateMode,
		isTest?: boolean,
		webhookData?: IWebhookData,
	): IHookFunctions;
}

export interface IGetExecuteWebhookFunctions {
	(
		workflow: Workflow,
		node: INode,
		additionalData: IWorkflowExecuteAdditionalData,
		mode: WorkflowExecuteMode,
		webhookData: IWebhookData,
	): IWebhookFunctions;
}

export interface IExecuteData {
	data: ITaskDataConnections;
	node: INode;
}

export type IContextObject = {
	[key: string]: any;
};

export interface IExecuteContextData {
	// Keys are: "flow" | "node:<NODE_NAME>"
	[key: string]: IContextObject;
}

export interface IHttpRequestOptions {
	url: string;
	headers?: IDataObject;
	method?: 'DELETE' | 'GET' | 'HEAD' | 'PATCH' | 'POST' | 'PUT';
	body?: FormData | GenericValue | GenericValue[] | Buffer | URLSearchParams;
	qs?: IDataObject;
	arrayFormat?: 'indices' | 'brackets' | 'repeat' | 'comma';
	auth?: {
		username: string;
		password: string;
	};
	disableFollowRedirect?: boolean;
	encoding?: 'arraybuffer' | 'blob' | 'document' | 'json' | 'text' | 'stream';
	skipSslCertificateValidation?: boolean;
	returnFullResponse?: boolean;
	proxy?: {
		host: string;
		port: number;
		auth?: {
			username: string;
			password: string;
		};
		protocol?: string;
	};
	timeout?: number;
	json?: boolean;
}

export type IN8nHttpResponse = IDataObject | Buffer | GenericValue | GenericValue[] | null;

export interface IN8nHttpFullResponse {
	body: IN8nHttpResponse;
	headers: IDataObject;
	statusCode: number;
	statusMessage?: string;
}

export interface IExecuteFunctions {
	continueOnFail(): boolean;
	evaluateExpression(
		expression: string,
		itemIndex: number,
	): NodeParameterValue | INodeParameters | NodeParameterValue[] | INodeParameters[];
	executeWorkflow(
		workflowInfo: IExecuteWorkflowInfo,
		inputData?: INodeExecutionData[],
	): Promise<any>;
	getContext(type: string): IContextObject;
	getCredentials(
		type: string,
		itemIndex?: number,
	): Promise<ICredentialDataDecryptedObject | undefined>;
	getInputData(inputIndex?: number, inputName?: string): INodeExecutionData[];
	getMode(): WorkflowExecuteMode;
	getNode(): INode;
	getNodeParameter<T extends { resource: string }>(
		parameterName: 'resource',
		itemIndex?: number,
	): T['resource'];
	// getNodeParameter(parameterName: 'operation', itemIndex?: number): string;
	getNodeParameter(
		parameterName: string,
		itemIndex: number,
		fallbackValue?: any,
	): NodeParameterValue | INodeParameters | NodeParameterValue[] | INodeParameters[] | object;
	getWorkflowDataProxy(itemIndex: number): IWorkflowDataProxyData;
	getWorkflowStaticData(type: string): IDataObject;
	getRestApiUrl(): string;
	getTimezone(): string;
	getWorkflow(): IWorkflowMetadata;
	prepareOutputData(
		outputData: INodeExecutionData[],
		outputIndex?: number,
	): Promise<INodeExecutionData[][]>;
	putExecutionToWait(waitTill: Date): Promise<void>;
<<<<<<< HEAD
	sendMessageToUI(message: any): void; // tslint:disable-line:no-any
	sendResponse(response: IExecuteResponsePromiseData): void; // tslint:disable-line:no-any
=======
	sendMessageToUI(message: any): void;
>>>>>>> 6ffbd83f
	helpers: {
		httpRequest(
			requestOptions: IHttpRequestOptions,
		): Promise<IN8nHttpResponse | IN8nHttpFullResponse>;
		[key: string]: (...args: any[]) => any; // tslint:disable-line:no-any
	};
}

export interface IExecuteSingleFunctions {
	continueOnFail(): boolean;
	evaluateExpression(
		expression: string,
		itemIndex: number | undefined,
	): NodeParameterValue | INodeParameters | NodeParameterValue[] | INodeParameters[];
	getContext(type: string): IContextObject;
	getCredentials(type: string): Promise<ICredentialDataDecryptedObject | undefined>;
	getInputData(inputIndex?: number, inputName?: string): INodeExecutionData;
	getMode(): WorkflowExecuteMode;
	getNode(): INode;
	getNodeParameter(
		parameterName: string,
		fallbackValue?: any,
	): NodeParameterValue | INodeParameters | NodeParameterValue[] | INodeParameters[] | object;
	getRestApiUrl(): string;
	getTimezone(): string;
	getWorkflow(): IWorkflowMetadata;
	getWorkflowDataProxy(): IWorkflowDataProxyData;
	getWorkflowStaticData(type: string): IDataObject;
	helpers: {
		httpRequest(
			requestOptions: IHttpRequestOptions,
		): Promise<IN8nHttpResponse | IN8nHttpFullResponse>;
		[key: string]: (...args: any[]) => any; // tslint:disable-line:no-any
	};
}

export interface IExecuteWorkflowInfo {
	code?: IWorkflowBase;
	id?: string;
}

export interface ICredentialTestFunctions {
	helpers: {
		[key: string]: (...args: any[]) => any;
	};
}

export interface ILoadOptionsFunctions {
	getCredentials(type: string): Promise<ICredentialDataDecryptedObject | undefined>;
	getNode(): INode;
	getNodeParameter(
		parameterName: string,
		fallbackValue?: any,
	): NodeParameterValue | INodeParameters | NodeParameterValue[] | INodeParameters[] | object;
	getCurrentNodeParameter(
		parameterName: string,
	):
		| NodeParameterValue
		| INodeParameters
		| NodeParameterValue[]
		| INodeParameters[]
		| object
		| undefined;
	getCurrentNodeParameters(): INodeParameters | undefined;
	getTimezone(): string;
	getRestApiUrl(): string;
	helpers: {
		httpRequest(
			requestOptions: IHttpRequestOptions,
		): Promise<IN8nHttpResponse | IN8nHttpFullResponse>;
		[key: string]: ((...args: any[]) => any) | undefined; // tslint:disable-line:no-any
	};
}

export interface IHookFunctions {
	getCredentials(type: string): Promise<ICredentialDataDecryptedObject | undefined>;
	getMode(): WorkflowExecuteMode;
	getActivationMode(): WorkflowActivateMode;
	getNode(): INode;
	getNodeWebhookUrl: (name: string) => string | undefined;
	getNodeParameter(
		parameterName: string,
		fallbackValue?: any,
	): NodeParameterValue | INodeParameters | NodeParameterValue[] | INodeParameters[] | object;
	getTimezone(): string;
	getWebhookDescription(name: string): IWebhookDescription | undefined;
	getWebhookName(): string;
	getWorkflow(): IWorkflowMetadata;
	getWorkflowStaticData(type: string): IDataObject;
	helpers: {
		httpRequest(
			requestOptions: IHttpRequestOptions,
		): Promise<IN8nHttpResponse | IN8nHttpFullResponse>;
		[key: string]: (...args: any[]) => any; // tslint:disable-line:no-any
	};
}

export interface IPollFunctions {
	__emit(data: INodeExecutionData[][]): void;
	getCredentials(type: string): Promise<ICredentialDataDecryptedObject | undefined>;
	getMode(): WorkflowExecuteMode;
	getActivationMode(): WorkflowActivateMode;
	getNode(): INode;
	getNodeParameter(
		parameterName: string,
		fallbackValue?: any,
	): NodeParameterValue | INodeParameters | NodeParameterValue[] | INodeParameters[] | object;
	getRestApiUrl(): string;
	getTimezone(): string;
	getWorkflow(): IWorkflowMetadata;
	getWorkflowStaticData(type: string): IDataObject;
	helpers: {
		httpRequest(
			requestOptions: IHttpRequestOptions,
		): Promise<IN8nHttpResponse | IN8nHttpFullResponse>;
		[key: string]: (...args: any[]) => any; // tslint:disable-line:no-any
	};
}

export interface ITriggerFunctions {
	emit(
		data: INodeExecutionData[][],
		responsePromise?: IDeferredPromise<IExecuteResponsePromiseData>,
	): void;
	getCredentials(type: string): Promise<ICredentialDataDecryptedObject | undefined>;
	getMode(): WorkflowExecuteMode;
	getActivationMode(): WorkflowActivateMode;
	getNode(): INode;
	getNodeParameter(
		parameterName: string,
		fallbackValue?: any,
	): NodeParameterValue | INodeParameters | NodeParameterValue[] | INodeParameters[] | object;
	getRestApiUrl(): string;
	getTimezone(): string;
	getWorkflow(): IWorkflowMetadata;
	getWorkflowStaticData(type: string): IDataObject;
	helpers: {
		httpRequest(
			requestOptions: IHttpRequestOptions,
		): Promise<IN8nHttpResponse | IN8nHttpFullResponse>;
		[key: string]: (...args: any[]) => any; // tslint:disable-line:no-any
	};
}

export interface IWebhookFunctions {
	getBodyData(): IDataObject;
	getCredentials(type: string): Promise<ICredentialDataDecryptedObject | undefined>;
	getHeaderData(): object;
	getMode(): WorkflowExecuteMode;
	getNode(): INode;
	getNodeParameter(
		parameterName: string,
		fallbackValue?: any,
	): NodeParameterValue | INodeParameters | NodeParameterValue[] | INodeParameters[] | object;
	getNodeWebhookUrl: (name: string) => string | undefined;
	getParamsData(): object;
	getQueryData(): object;
	getRequestObject(): express.Request;
	getResponseObject(): express.Response;
	getTimezone(): string;
	getWebhookName(): string;
	getWorkflowStaticData(type: string): IDataObject;
	getWorkflow(): IWorkflowMetadata;
	prepareOutputData(
		outputData: INodeExecutionData[],
		outputIndex?: number,
	): Promise<INodeExecutionData[][]>;
	helpers: {
		httpRequest(
			requestOptions: IHttpRequestOptions,
		): Promise<IN8nHttpResponse | IN8nHttpFullResponse>;
		[key: string]: (...args: any[]) => any; // tslint:disable-line:no-any
	};
}

export interface INodeCredentialsDetails {
	id: string | null;
	name: string;
}

export interface INodeCredentials {
	[key: string]: INodeCredentialsDetails;
}

export interface INode {
	name: string;
	typeVersion: number;
	type: string;
	position: [number, number];
	disabled?: boolean;
	notes?: string;
	notesInFlow?: boolean;
	retryOnFail?: boolean;
	maxTries?: number;
	waitBetweenTries?: number;
	alwaysOutputData?: boolean;
	executeOnce?: boolean;
	continueOnFail?: boolean;
	parameters: INodeParameters;
	credentials?: INodeCredentials;
	webhookId?: string;
}

export interface INodes {
	[key: string]: INode;
}

export interface IObservableObject {
	[key: string]: any;
	__dataChanged: boolean;
}

export interface IBinaryKeyData {
	[key: string]: IBinaryData;
}

export interface INodeExecutionData {
	[key: string]: IDataObject | IBinaryKeyData | NodeApiError | NodeOperationError | undefined;
	json: IDataObject;
	binary?: IBinaryKeyData;
	error?: NodeApiError | NodeOperationError;
}

export interface INodeExecuteFunctions {
	getExecutePollFunctions: IGetExecutePollFunctions;
	getExecuteTriggerFunctions: IGetExecuteTriggerFunctions;
	getExecuteFunctions: IGetExecuteFunctions;
	getExecuteSingleFunctions: IGetExecuteSingleFunctions;
	getExecuteHookFunctions: IGetExecuteHookFunctions;
	getExecuteWebhookFunctions: IGetExecuteWebhookFunctions;
}

// The values a node property can have
export type NodeParameterValue = string | number | boolean | undefined | null;

export interface INodeParameters {
	// TODO: Later also has to be possible to add multiple ones with the name name. So array has to be possible
	[key: string]: NodeParameterValue | INodeParameters | NodeParameterValue[] | INodeParameters[];
}

export type NodePropertyTypes =
	| 'boolean'
	| 'collection'
	| 'color'
	| 'dateTime'
	| 'fixedCollection'
	| 'hidden'
	| 'json'
	| 'notice'
	| 'multiOptions'
	| 'number'
	| 'options'
	| 'string';

export type EditorTypes = 'code';

export interface INodePropertyTypeOptions {
	alwaysOpenEditWindow?: boolean; // Supported by: string
	editor?: EditorTypes; // Supported by: string
	loadOptionsDependsOn?: string[]; // Supported by: options
	loadOptionsMethod?: string; // Supported by: options
	maxValue?: number; // Supported by: number
	minValue?: number; // Supported by: number
	multipleValues?: boolean; // Supported by: <All>
	multipleValueButtonText?: string; // Supported when "multipleValues" set to true
	numberPrecision?: number; // Supported by: number
	numberStepSize?: number; // Supported by: number
	password?: boolean; // Supported by: string
	rows?: number; // Supported by: string
	showAlpha?: boolean; // Supported by: color
	sortable?: boolean; // Supported when "multipleValues" set to true
	[key: string]: boolean | number | string | EditorTypes | undefined | string[];
}

export interface IDisplayOptions {
	hide?: {
		[key: string]: NodeParameterValue[] | undefined;
	};
	show?: {
		[key: string]: NodeParameterValue[] | undefined;
	};
}

export interface INodeProperties {
	displayName: string;
	name: string;
	type: NodePropertyTypes;
	typeOptions?: INodePropertyTypeOptions;
	default: NodeParameterValue | INodeParameters | INodeParameters[] | NodeParameterValue[];
	description?: string;
	displayOptions?: IDisplayOptions;
	options?: Array<INodePropertyOptions | INodeProperties | INodePropertyCollection>;
	placeholder?: string;
	isNodeSetting?: boolean;
	noDataExpression?: boolean;
	required?: boolean;
}
export interface INodePropertyOptions {
	name: string;
	value: string | number;
	description?: string;
}

export interface INodePropertyCollection {
	displayName: string;
	name: string;
	values: INodeProperties[];
}

export interface IParameterDependencies {
	[key: string]: string[];
}

export interface IPollResponse {
	closeFunction?: () => Promise<void>;
}

export interface ITriggerResponse {
	closeFunction?: () => Promise<void>;
	// To manually trigger the run
	manualTriggerFunction?: () => Promise<void>;
	// Gets added automatically at manual workflow runs resolves with
	// the first emitted data
	manualTriggerResponse?: Promise<INodeExecutionData[][]>;
}

export interface INodeType {
	description: INodeTypeDescription;
	execute?(this: IExecuteFunctions): Promise<INodeExecutionData[][] | null>;
	executeSingle?(this: IExecuteSingleFunctions): Promise<INodeExecutionData>;
	poll?(this: IPollFunctions): Promise<INodeExecutionData[][] | null>;
	trigger?(this: ITriggerFunctions): Promise<ITriggerResponse | undefined>;
	webhook?(this: IWebhookFunctions): Promise<IWebhookResponseData>;
	hooks?: {
		[key: string]: (this: IHookFunctions) => Promise<boolean>;
	};
	methods?: {
		loadOptions?: {
			[key: string]: (this: ILoadOptionsFunctions) => Promise<INodePropertyOptions[]>;
		};
		credentialTest?: {
			// Contains a group of functins that test credentials.
			[functionName: string]: (
				this: ICredentialTestFunctions,
				credential: ICredentialsDecrypted,
			) => Promise<NodeCredentialTestResult>;
		};
	};
	webhookMethods?: {
		[key: string]: IWebhookSetupMethods;
	};
}

export interface INodeVersionedType {
	nodeVersions: {
		[key: number]: INodeType;
	};
	currentVersion: number;
	description: INodeTypeBaseDescription;
	getNodeType: (version?: number) => INodeType;
}
export interface NodeCredentialTestResult {
	status: 'OK' | 'Error';
	message: string;
}

export interface NodeCredentialTestRequest {
	nodeToTestWith?: string; // node name i.e. slack
	credentials: ICredentialsDecrypted;
}

export type WebhookSetupMethodNames = 'checkExists' | 'create' | 'delete';

export interface IWebhookSetupMethods {
	[key: string]: ((this: IHookFunctions) => Promise<boolean>) | undefined;
	checkExists?: (this: IHookFunctions) => Promise<boolean>;
	create?: (this: IHookFunctions) => Promise<boolean>;
	delete?: (this: IHookFunctions) => Promise<boolean>;
}

export interface INodeCredentialDescription {
	name: string;
	required?: boolean;
	displayOptions?: IDisplayOptions;
	testedBy?: string; // Name of a function inside `loadOptions.credentialTest`
}

export type INodeIssueTypes = 'credentials' | 'execution' | 'parameters' | 'typeUnknown';

export interface INodeIssueObjectProperty {
	[key: string]: string[];
}

export interface INodeIssueData {
	node: string;
	type: INodeIssueTypes;
	value: boolean | string | string[] | INodeIssueObjectProperty;
}

export interface INodeIssues {
	execution?: boolean;
	credentials?: INodeIssueObjectProperty;
	parameters?: INodeIssueObjectProperty;
	typeUnknown?: boolean;
	[key: string]: undefined | boolean | INodeIssueObjectProperty;
}

export interface IWorfklowIssues {
	[key: string]: INodeIssues;
}

export interface INodeTypeBaseDescription {
	displayName: string;
	name: string;
	icon?: string;
	group: string[];
	description: string;
	documentationUrl?: string;
	subtitle?: string;
	defaultVersion?: number;
	codex?: CodexData;
}

export interface INodeTypeDescription extends INodeTypeBaseDescription {
	version: number;
	defaults: INodeParameters;
	inputs: string[];
	inputNames?: string[];
	outputs: string[];
	outputNames?: string[];
	properties: INodeProperties[];
	credentials?: INodeCredentialDescription[];
	maxNodes?: number; // How many nodes of that type can be created in a workflow
	polling?: boolean;
	hooks?: {
		[key: string]: INodeHookDescription[] | undefined;
		activate?: INodeHookDescription[];
		deactivate?: INodeHookDescription[];
	};
	webhooks?: IWebhookDescription[];
}

export interface INodeHookDescription {
	method: string;
}

export interface IWebhookData {
	httpMethod: WebhookHttpMethod;
	node: string;
	path: string;
	webhookDescription: IWebhookDescription;
	workflowId: string;
	workflowExecuteAdditionalData: IWorkflowExecuteAdditionalData;
	webhookId?: string;
}

export interface IWebhookDescription {
	[key: string]: WebhookHttpMethod | WebhookResponseMode | boolean | string | undefined;
	httpMethod: WebhookHttpMethod | string;
	isFullPath?: boolean;
	name: string;
	path: string;
	responseBinaryPropertyName?: string;
	responseContentType?: string;
	responsePropertyName?: string;
	responseMode?: WebhookResponseMode | string;
	responseData?: WebhookResponseData | string;
	restartWebhook?: boolean;
}

export interface IWorkflowDataProxyData {
	$binary: any;
	$data: any;
	$env: any;
	$evaluateExpression: any;
	$item: any;
	$items: any;
	$json: any;
	$node: any;
	$parameter: any;
	$position: any;
	$workflow: any;
}

export interface IWorkflowDataProxyAdditionalKeys {
	[key: string]: string | number | undefined;
}

export interface IWorkflowMetadata {
	id?: number | string;
	name?: string;
	active: boolean;
}

export type WebhookHttpMethod = 'GET' | 'POST' | 'HEAD' | 'OPTIONS';

export interface IWebhookResponseData {
	workflowData?: INodeExecutionData[][];
	webhookResponse?: any;
	noWebhookResponse?: boolean;
}

export type WebhookResponseData = 'allEntries' | 'firstEntryJson' | 'firstEntryBinary';
export type WebhookResponseMode = 'onReceived' | 'lastNode';

export interface INodeTypes {
	nodeTypes: INodeTypeData;
	init(nodeTypes?: INodeTypeData): Promise<void>;
	getAll(): Array<INodeType | INodeVersionedType>;
	getByName(nodeType: string): INodeType | INodeVersionedType | undefined;
	getByNameAndVersion(nodeType: string, version?: number): INodeType | undefined;
}

export interface INodeTypeData {
	[key: string]: {
		type: INodeType | INodeVersionedType;
		sourcePath: string;
	};
}

export interface IRun {
	data: IRunExecutionData;
	finished?: boolean;
	mode: WorkflowExecuteMode;
	waitTill?: Date;
	startedAt: Date;
	stoppedAt?: Date;
}

// Contains all the data which is needed to execute a workflow and so also to
// start restart it again after it did fail.
// The RunData, ExecuteData and WaitForExecution contain often the same data.
export interface IRunExecutionData {
	startData?: {
		destinationNode?: string;
		runNodeFilter?: string[];
	};
	resultData: {
		error?: ExecutionError;
		runData: IRunData;
		lastNodeExecuted?: string;
	};
	executionData?: {
		contextData: IExecuteContextData;
		nodeExecutionStack: IExecuteData[];
		waitingExecution: IWaitingForExecution;
	};
	waitTill?: Date;
}

export interface IRunData {
	// node-name: result-data
	[key: string]: ITaskData[];
}

// The data that gets returned when a node runs
export interface ITaskData {
	startTime: number;
	executionTime: number;
	data?: ITaskDataConnections;
	error?: ExecutionError;
}

// The data for al the different kind of connectons (like main) and all the indexes
export interface ITaskDataConnections {
	// Key for each input type and because there can be multiple inputs of the same type it is an array
	// null is also allowed because if we still need data for a later while executing the workflow set teompoary to null
	// the nodes get as input TaskDataConnections which is identical to this one except that no null is allowed.
	[key: string]: Array<INodeExecutionData[] | null>;
}

// Keeps data while workflow gets executed and allows when provided to restart execution
export interface IWaitingForExecution {
	// Node name
	[key: string]: {
		// Run index
		[key: number]: ITaskDataConnections;
	};
}

export interface IWorkflowBase {
	id?: number | string | any;
	name: string;
	active: boolean;
	createdAt: Date;
	updatedAt: Date;
	nodes: INode[];
	connections: IConnections;
	settings?: IWorkflowSettings;
	staticData?: IDataObject;
}

export interface IWorkflowCredentials {
	[credentialType: string]: {
		[id: string]: ICredentialsEncrypted;
	};
}

export interface IWorkflowExecuteHooks {
	[key: string]: Array<(...args: any[]) => Promise<void>> | undefined;
	nodeExecuteAfter?: Array<
		(nodeName: string, data: ITaskData, executionData: IRunExecutionData) => Promise<void>
	>;
	nodeExecuteBefore?: Array<(nodeName: string) => Promise<void>>;
	workflowExecuteAfter?: Array<(data: IRun, newStaticData: IDataObject) => Promise<void>>;
	workflowExecuteBefore?: Array<(workflow: Workflow, data: IRunExecutionData) => Promise<void>>;
	sendResponse?: Array<(response: IExecuteResponsePromiseData) => Promise<void>>;
}

export interface IWorkflowExecuteAdditionalData {
	credentialsHelper: ICredentialsHelper;
	encryptionKey: string;
	executeWorkflow: (
		workflowInfo: IExecuteWorkflowInfo,
		additionalData: IWorkflowExecuteAdditionalData,
		inputData?: INodeExecutionData[],
		parentExecutionId?: string,
		loadedWorkflowData?: IWorkflowBase,
		loadedRunData?: any,
	) => Promise<any>;
	// hooks?: IWorkflowExecuteHooks;
	executionId?: string;
	hooks?: WorkflowHooks;
	httpResponse?: express.Response;
	httpRequest?: express.Request;
	restApiUrl: string;
	sendMessageToUI?: (source: string, message: any) => void;
	timezone: string;
	webhookBaseUrl: string;
	webhookWaitingBaseUrl: string;
	webhookTestBaseUrl: string;
	currentNodeParameters?: INodeParameters;
	executionTimeoutTimestamp?: number;
}

export type WorkflowExecuteMode =
	| 'cli'
	| 'error'
	| 'integrated'
	| 'internal'
	| 'manual'
	| 'retry'
	| 'trigger'
	| 'webhook';
export type WorkflowActivateMode = 'init' | 'create' | 'update' | 'activate' | 'manual';

export interface IWorkflowHooksOptionalParameters {
	parentProcessMode?: string;
	retryOf?: string;
	sessionId?: string;
}

export interface IWorkflowSettings {
	[key: string]: IDataObject | string | number | boolean | undefined;
}

export type LogTypes = 'debug' | 'verbose' | 'info' | 'warn' | 'error';

export interface ILogger {
	log: (type: LogTypes, message: string, meta?: object) => void;
	debug: (message: string, meta?: object) => void;
	verbose: (message: string, meta?: object) => void;
	info: (message: string, meta?: object) => void;
	warn: (message: string, meta?: object) => void;
	error: (message: string, meta?: object) => void;
}

export interface IStatusCodeMessages {
	[key: string]: string;
}

export type CodexData = {
	categories?: string[];
	subcategories?: { [category: string]: string[] };
	alias?: string[];
};

export type JsonValue = string | number | boolean | null | JsonObject | JsonValue[];

export type JsonObject = { [key: string]: JsonValue };

export type AllEntities<M> = M extends { [key: string]: string } ? Entity<M, keyof M> : never;

export type Entity<M, K> = K extends keyof M ? { resource: K; operation: M[K] } : never;

export type PropertiesOf<M extends { resource: string; operation: string }> = Array<
	Omit<INodeProperties, 'displayOptions'> & {
		displayOptions?: {
			[key in 'show' | 'hide']?: {
				resource?: Array<M['resource']>;
				operation?: Array<M['operation']>;
				[otherKey: string]: NodeParameterValue[] | undefined;
			};
		};
	}
>;

// Telemetry

export interface INodesGraph {
	node_types: string[];
	node_connections: IDataObject[];
	nodes: INodesGraphNode;
}

export interface INodesGraphNode {
	[key: string]: INodeGraphItem;
}

export interface INodeGraphItem {
	type: string;
	resource?: string;
	operation?: string;
	domain?: string;
}

export interface INodeNameIndex {
	[name: string]: string;
}

export interface INodesGraphResult {
	nodeGraph: INodesGraph;
	nameIndices: INodeNameIndex;
}

export interface ITelemetryClientConfig {
	url: string;
	key: string;
}

export interface ITelemetrySettings {
	enabled: boolean;
	config?: ITelemetryClientConfig;
}<|MERGE_RESOLUTION|>--- conflicted
+++ resolved
@@ -375,12 +375,8 @@
 		outputIndex?: number,
 	): Promise<INodeExecutionData[][]>;
 	putExecutionToWait(waitTill: Date): Promise<void>;
-<<<<<<< HEAD
 	sendMessageToUI(message: any): void; // tslint:disable-line:no-any
 	sendResponse(response: IExecuteResponsePromiseData): void; // tslint:disable-line:no-any
-=======
-	sendMessageToUI(message: any): void;
->>>>>>> 6ffbd83f
 	helpers: {
 		httpRequest(
 			requestOptions: IHttpRequestOptions,
